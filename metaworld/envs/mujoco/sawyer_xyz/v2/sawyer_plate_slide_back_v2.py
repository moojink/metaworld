import numpy as np
from gym.spaces import Box
from scipy.spatial.transform import Rotation

from metaworld.envs import reward_utils
from metaworld.envs.asset_path_utils import full_v2_path_for
from metaworld.envs.mujoco.sawyer_xyz.sawyer_xyz_env import SawyerXYZEnv, _assert_task_is_set


class SawyerPlateSlideBackEnvV2(SawyerXYZEnv):

    def __init__(self):

        goal_low = (-0.1, 0.6, 0.015)
        goal_high = (0.1, 0.6, 0.015)
        hand_low = (-0.5, 0.40, 0.05)
        hand_high = (0.5, 1, 0.5)
        obj_low = (0., 0.85, 0.)
        obj_high = (0., 0.85, 0.)

        super().__init__(
            self.model_name,
            hand_low=hand_low,
            hand_high=hand_high,
        )

        self.init_config = {
            'obj_init_angle': 0.3,
            'obj_init_pos': np.array([0., 0.85, 0.], dtype=np.float32),
            'hand_init_pos': np.array((0, 0.6, 0.2), dtype=np.float32),
        }
        self.goal = np.array([0., 0.6, 0.015])
        self.obj_init_pos = self.init_config['obj_init_pos']
        self.obj_init_angle = self.init_config['obj_init_angle']
        self.hand_init_pos = self.init_config['hand_init_pos']

<<<<<<< HEAD


=======
>>>>>>> e7721ef1
        self._random_reset_space = Box(
            np.hstack((obj_low, goal_low)),
            np.hstack((obj_high, goal_high)),
        )
        self.goal_space = Box(np.array(goal_low), np.array(goal_high))

    @property
    def model_name(self):
        return full_v2_path_for('sawyer_xyz/sawyer_plate_slide.xml')

    @_assert_task_is_set
<<<<<<< HEAD
    def step(self, obs, action):
=======
    def evaluate_state(self, obs, action):
>>>>>>> e7721ef1
        (
            reward,
            tcp_to_obj,
            tcp_opened,
            obj_to_target,
            object_grasped,
            in_place
        ) = self.compute_reward(action, obs)

        success = float(obj_to_target <= 0.07)
        near_object = float(tcp_to_obj <= 0.03)

        info = {
            'success': success,
            'near_object': near_object,
            'grasp_reward': object_grasped,
            'in_place_reward': in_place,
            'obj_to_target': obj_to_target,
            'unscaled_reward': reward
        }
<<<<<<< HEAD
        self.curr_path_length += 1
        return obs, reward, False, info
=======
        return reward, info
>>>>>>> e7721ef1

    def _get_pos_objects(self):
        return self.data.get_geom_xpos('puck')

    def _get_quat_objects(self):
        return Rotation.from_matrix(self.data.get_geom_xmat('puck')).as_quat()

    def _set_obj_xyz(self, pos):
        qpos = self.data.qpos.flat.copy()
        qvel = self.data.qvel.flat.copy()
        qpos[9:11] = pos
        self.set_state(qpos, qvel)

    def reset_model(self):
        self._reset_hand()

        self.obj_init_pos = self.init_config['obj_init_pos']
        self._target_pos = self.goal.copy()

        if self.random_init:
            rand_vec = self._get_state_rand_vec()
            self.obj_init_pos = rand_vec[:3]
            self._target_pos = rand_vec[3:]

        self.sim.model.body_pos[self.model.body_name2id('puck_goal')] = self.obj_init_pos
        self._set_obj_xyz(np.array([0, 0.15]))

        return self._get_obs()

    def compute_reward(self, actions, obs):
        _TARGET_RADIUS = 0.05
        tcp = self.tcp_center
        obj = obs[4:7]
        tcp_opened = obs[3]
        target = self._target_pos

        obj_to_target = np.linalg.norm(obj - target)
        in_place_margin = np.linalg.norm(self.obj_init_pos - target)
        in_place = reward_utils.tolerance(obj_to_target,
                                    bounds=(0, _TARGET_RADIUS),
                                    margin=in_place_margin - _TARGET_RADIUS,
                                    sigmoid='long_tail',)

        tcp_to_obj = np.linalg.norm(tcp - obj)
        obj_grasped_margin = np.linalg.norm(self.init_tcp - self.obj_init_pos)
        object_grasped = reward_utils.tolerance(tcp_to_obj,
                                    bounds=(0, _TARGET_RADIUS),
                                    margin=obj_grasped_margin - _TARGET_RADIUS,
                                    sigmoid='long_tail',)

        in_place_and_object_grasped = reward_utils.hamacher_product(object_grasped,
                                                                    in_place)
        reward = 1.5 * object_grasped

        if tcp[2] <= 0.03 and tcp_to_obj < 0.07:
            reward = 2 + (7 * in_place)

        if obj_to_target < _TARGET_RADIUS:
            reward = 10.
        return [
            reward,
            tcp_to_obj,
            tcp_opened,
            obj_to_target,
            object_grasped,
            in_place
        ]<|MERGE_RESOLUTION|>--- conflicted
+++ resolved
@@ -34,11 +34,6 @@
         self.obj_init_angle = self.init_config['obj_init_angle']
         self.hand_init_pos = self.init_config['hand_init_pos']
 
-<<<<<<< HEAD
-
-
-=======
->>>>>>> e7721ef1
         self._random_reset_space = Box(
             np.hstack((obj_low, goal_low)),
             np.hstack((obj_high, goal_high)),
@@ -50,11 +45,7 @@
         return full_v2_path_for('sawyer_xyz/sawyer_plate_slide.xml')
 
     @_assert_task_is_set
-<<<<<<< HEAD
-    def step(self, obs, action):
-=======
     def evaluate_state(self, obs, action):
->>>>>>> e7721ef1
         (
             reward,
             tcp_to_obj,
@@ -75,12 +66,7 @@
             'obj_to_target': obj_to_target,
             'unscaled_reward': reward
         }
-<<<<<<< HEAD
-        self.curr_path_length += 1
-        return obs, reward, False, info
-=======
         return reward, info
->>>>>>> e7721ef1
 
     def _get_pos_objects(self):
         return self.data.get_geom_xpos('puck')
