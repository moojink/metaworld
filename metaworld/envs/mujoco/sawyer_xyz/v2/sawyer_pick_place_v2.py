import numpy as np
from gym.spaces import Box
from scipy.spatial.transform import Rotation

from metaworld.envs import reward_utils
from metaworld.envs.asset_path_utils import full_v2_path_for
from metaworld.envs.mujoco.sawyer_xyz.sawyer_xyz_env import SawyerXYZEnv, _assert_task_is_set


class SawyerPickPlaceEnvV2(SawyerXYZEnv):
    """
    Motivation for V2:
        V1 was very difficult to solve because the observation didn't say where
        to move after picking up the puck.
    Changelog from V1 to V2:
        - (7/7/20) Removed 3 element vector. Replaced with 3 element position
            of the goal (for consistency with other environments)
        - (6/15/20) Added a 3 element vector to the observation. This vector
            points from the end effector to the goal coordinate.
            i.e. (self._target_pos - pos_hand)
        - (6/15/20) Separated reach-push-pick-place into 3 separate envs.
    """
    def __init__(self):
        goal_low = (-0.1, 0.8, 0.05)
        goal_high = (0.1, 0.9, 0.3)
        hand_low = (-0.5, 0.40, 0.05)
        hand_high = (0.5, 1, 0.5)
        obj_low = (-0.1, 0.6, 0.02)
        obj_high = (0.1, 0.7, 0.02)

        super().__init__(
            self.model_name,
            hand_low=hand_low,
            hand_high=hand_high,
        )

        self.init_config = {
            'obj_init_angle': .3,
            'obj_init_pos': np.array([0, 0.6, 0.02]),
            'hand_init_pos': np.array([0, .6, .2]),
        }

        self.goal = np.array([0.1, 0.8, 0.2])

        self.obj_init_angle = self.init_config['obj_init_angle']
        self.obj_init_pos = self.init_config['obj_init_pos']
        self.hand_init_pos = self.init_config['hand_init_pos']

<<<<<<< HEAD
        self.liftThresh = liftThresh

=======
>>>>>>> 39c2153c
        self._random_reset_space = Box(
            np.hstack((obj_low, goal_low)),
            np.hstack((obj_high, goal_high)),
        )
        self.goal_space = Box(np.array(goal_low), np.array(goal_high))

        self.num_resets = 0
        self.obj_init_pos = None

    @property
    def model_name(self):
        return full_v2_path_for('sawyer_xyz/sawyer_pick_place_v2.xml')

    @_assert_task_is_set
    def evaluate_state(self, obs, action):
        obj = obs[4:7]

        reward, tcp_to_obj, tcp_open, obj_to_target, grasp_reward, in_place_reward = self.compute_reward(action, obs)
        success = float(obj_to_target <= 0.07)
        near_object = float(tcp_to_obj <= 0.03)
        grasp_success = float(self.touching_main_object and (tcp_open > 0) and (obj[2] - 0.02 > self.obj_init_pos[2]))
        info = {
            'success': success,
            'near_object': near_object,
            'grasp_success': grasp_success,
            'grasp_reward': grasp_reward,
            'in_place_reward': in_place_reward,
            'obj_to_target': obj_to_target,
            'unscaled_reward': reward
        }

        return reward, info

    @property
    def _get_id_main_object(self):
        return self.unwrapped.model.geom_name2id('objGeom')

    def _get_pos_objects(self):
        return self.get_body_com('obj')

    def _get_quat_objects(self):
        return Rotation.from_matrix(self.data.get_geom_xmat('objGeom')).as_quat()

    def fix_extreme_obj_pos(self, orig_init_pos):
        # This is to account for meshes for the geom and object are not
        # aligned. If this is not done, the object could be initialized in an
        # extreme position
        diff = self.get_body_com('obj')[:2] - \
               self.get_body_com('obj')[:2]
        adjusted_pos = orig_init_pos[:2] + diff
        # The convention we follow is that body_com[2] is always 0,
        # and geom_pos[2] is the object height
        return [
            adjusted_pos[0],
            adjusted_pos[1],
            self.get_body_com('obj')[-1]
        ]

    def reset_model(self):
        self._reset_hand()
        self._target_pos = self.goal.copy()
        self.obj_init_pos = self.fix_extreme_obj_pos(self.init_config['obj_init_pos'])
        self.obj_init_angle = self.init_config['obj_init_angle']

        if self.random_init:
            goal_pos = self._get_state_rand_vec()
            self._target_pos = goal_pos[3:]
            while np.linalg.norm(goal_pos[:2] - self._target_pos[:2]) < 0.15:
                goal_pos = self._get_state_rand_vec()
                self._target_pos = goal_pos[3:]
            self._target_pos = goal_pos[-3:]
            self.obj_init_pos = goal_pos[:3]
            self.init_tcp = self.tcp_center
            self.init_left_pad = self.get_body_com('leftpad')
            self.init_right_pad = self.get_body_com('rightpad')

        self._set_obj_xyz(self.obj_init_pos)
        self.num_resets += 1

        return self._get_obs()

    def _gripper_caging_reward(self, action, obj_position):
        pad_success_margin = 0.05
        x_z_success_margin = 0.005
        obj_radius = 0.015
        tcp = self.tcp_center
        left_pad = self.get_body_com('leftpad')
        right_pad = self.get_body_com('rightpad')
        delta_object_y_left_pad = left_pad[1] - obj_position[1]
        delta_object_y_right_pad = obj_position[1] - right_pad[1]
        right_caging_margin = abs(abs(obj_position[1] - self.init_right_pad[1])
            - pad_success_margin)
        left_caging_margin = abs(abs(obj_position[1] - self.init_left_pad[1])
            - pad_success_margin)

        right_caging = reward_utils.tolerance(delta_object_y_right_pad,
                                bounds=(obj_radius, pad_success_margin),
                                margin=right_caging_margin,
                                sigmoid='long_tail',)
        left_caging = reward_utils.tolerance(delta_object_y_left_pad,
                                bounds=(obj_radius, pad_success_margin),
                                margin=left_caging_margin,
                                sigmoid='long_tail',)

        y_caging = reward_utils.hamacher_product(left_caging,
                                                 right_caging)

        # compute the tcp_obj distance in the x_z plane
        tcp_xz = tcp + np.array([0., -tcp[1], 0.])
        obj_position_x_z = np.copy(obj_position) + np.array([0., -obj_position[1], 0.])
        tcp_obj_norm_x_z = np.linalg.norm(tcp_xz - obj_position_x_z, ord=2)

        # used for computing the tcp to object object margin in the x_z plane
        init_obj_x_z = self.obj_init_pos + np.array([0., -self.obj_init_pos[1], 0.])
        init_tcp_x_z = self.init_tcp + np.array([0., -self.init_tcp[1], 0.])
        tcp_obj_x_z_margin = np.linalg.norm(init_obj_x_z - init_tcp_x_z, ord=2) - x_z_success_margin

        x_z_caging = reward_utils.tolerance(tcp_obj_norm_x_z,
                                bounds=(0, x_z_success_margin),
                                margin=tcp_obj_x_z_margin,
                                sigmoid='long_tail',)

        gripper_closed = min(max(0, action[-1]), 1)
        caging = reward_utils.hamacher_product(y_caging, x_z_caging)

        gripping = gripper_closed if caging > 0.97 else 0.
        caging_and_gripping = reward_utils.hamacher_product(caging,
                                                            gripping)
        caging_and_gripping = (caging_and_gripping + caging) / 2
        return caging_and_gripping

    def compute_reward(self, action, obs):
        _TARGET_RADIUS = 0.05
        tcp = self.tcp_center
        obj = obs[4:7]
        tcp_opened = obs[3]
        target = self._target_pos

        obj_to_target = np.linalg.norm(obj - target)
        tcp_to_obj = np.linalg.norm(obj - tcp)
        in_place_margin = (np.linalg.norm(self.obj_init_pos - target))

        in_place = reward_utils.tolerance(obj_to_target,
                                    bounds=(0, _TARGET_RADIUS),
                                    margin=in_place_margin,
                                    sigmoid='long_tail',)

        object_grasped = self._gripper_caging_reward(action, obj)
        in_place_and_object_grasped = reward_utils.hamacher_product(object_grasped,
                                                                    in_place)
        reward = in_place_and_object_grasped

        if tcp_to_obj < 0.02 and (tcp_opened > 0) and (obj[2] - 0.01 > self.obj_init_pos[2]):
            reward += 1. + 5. * in_place
        if obj_to_target < _TARGET_RADIUS:
            reward = 10.
        return [reward, tcp_to_obj, tcp_opened, obj_to_target, object_grasped, in_place]<|MERGE_RESOLUTION|>--- conflicted
+++ resolved
@@ -46,11 +46,6 @@
         self.obj_init_pos = self.init_config['obj_init_pos']
         self.hand_init_pos = self.init_config['hand_init_pos']
 
-<<<<<<< HEAD
-        self.liftThresh = liftThresh
-
-=======
->>>>>>> 39c2153c
         self._random_reset_space = Box(
             np.hstack((obj_low, goal_low)),
             np.hstack((obj_high, goal_high)),
