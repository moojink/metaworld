from collections import OrderedDict
import numpy as np
from gym.spaces import  Dict , Box


from multiworld.envs.env_util import get_stat_in_paths, \
    create_stats_ordered_dict, get_asset_full_path
from multiworld.core.multitask_env import MultitaskEnv
from multiworld.envs.mujoco.sawyer_xyz.base import SawyerXYZEnv

from pyquaternion import Quaternion
from multiworld.envs.mujoco.utils.rotation import euler2quat

class SawyerStickPull6DOFEnv(SawyerXYZEnv):
    def __init__(
            self,
            hand_low=(-0.5, 0.35, 0.05),
            hand_high=(0.5, 1, 0.5),
            obj_low=(-0.1, 0.5, 0.02),
            obj_high=(0.1, 0.6, 0.02),
            random_init=False,
            tasks = [{'stick_init_pos':np.array([0, 0.6, 0.02])}], 
            goal_low=None,
            goal_high=None,
            hand_init_pos = (0, 0.6, 0.2),
            liftThresh = 0.04,
            rotMode='fixed',#'fixed',
            rewMode='orig',
            obs_type='plain',
            multitask=False,
            multitask_num=1,
            if_render=False,
            **kwargs
    ):
        self.quick_init(locals())
        SawyerXYZEnv.__init__(
            self,
            frame_skip=5,
            action_scale=1./100,
            hand_low=hand_low,
            hand_high=hand_high,
            model_name=self.model_name,
            **kwargs
        )
        assert obs_type in OBS_TYPE
        if multitask:
            obs_type = 'with_goal_and_id'
        self.obs_type = obs_type
        if obj_low is None:
            obj_low = self.hand_low

        if goal_low is None:
            goal_low = self.hand_low

        if obj_high is None:
            obj_high = self.hand_high
        
        if goal_high is None:
            goal_high = self.hand_high

        self.random_init = random_init
        self.liftThresh = liftThresh
        self.max_path_length = 150#150
        self.tasks = tasks
        self.num_tasks = len(tasks)
        self.rewMode = rewMode
        self.rotMode = rotMode
        self.hand_init_pos = np.array(hand_init_pos)
        self.multitask = multitask
        self.multitask_num = multitask_num
        self.if_render = if_render
        self._state_goal_idx = np.zeros(self.multitask_num)
        self.obs_type = obs_type
        if rotMode == 'fixed':
            self.action_space = Box(
                np.array([-1, -1, -1, -1]),
                np.array([1, 1, 1, 1]),
            )
        elif rotMode == 'rotz':
            self.action_rot_scale = 1./50
            self.action_space = Box(
                np.array([-1, -1, -1, -np.pi, -1]),
                np.array([1, 1, 1, np.pi, 1]),
            )
        elif rotMode == 'quat':
            self.action_space = Box(
                np.array([-1, -1, -1, 0, -1, -1, -1, -1]),
                np.array([1, 1, 1, 2*np.pi, 1, 1, 1, 1]),
            )
        else:
            self.action_space = Box(
                np.array([-1, -1, -1, -np.pi/2, -np.pi/2, 0, -1]),
                np.array([1, 1, 1, np.pi/2, np.pi/2, np.pi*2, 1]),
            )

        # Fix object init position.
        self.obj_init_pos = np.array([0.2, 0.69, 0.04])
        self.obj_init_qpos = np.array([0., 0.09])
        self.obj_space = Box(np.array(obj_low), np.array(obj_high))
        self.goal_space = Box(np.array(goal_low)[:2], np.array(goal_high)[:2])
        if not multitask and self.obs_type == 'with_goal_id':
            self.observation_space = Box(
<<<<<<< HEAD
                    np.hstack((self.hand_low, obj_low, obj_low, np.zeros(len(tasks)))),
                    np.hstack((self.hand_high, obj_high,  obj_high, np.ones(len(tasks)))),
=======
                np.hstack((self.hand_low, obj_low, np.zeros(len(tasks)))),
                np.hstack((self.hand_high, obj_high, np.ones(len(tasks)))),
>>>>>>> 17468383
            )
        elif not multitask and self.obs_type == 'plain':
            self.observation_space = Box(
                np.hstack((self.hand_low, obj_low, obj_low)),
                np.hstack((self.hand_high, obj_high, obj_high)),
            )
        if not multitask and self.obs_type == 'with_goal':
            self.observation_space = Box(
                    np.hstack((self.hand_low, obj_low, obj_low)),
                    np.hstack((self.hand_high, obj_high,  obj_high)),
            )
        elif not multitask and self.obs_type == 'with_goal':
            self.observation_space = Box(
                np.hstack((self.hand_low, obj_low, goal_low)),
                np.hstack((self.hand_high, obj_high, goal_high)),
            )
        else:
            self.observation_space = Box(
<<<<<<< HEAD
                    np.hstack((self.hand_low, obj_low, obj_low, np.zeros(multitask_num))),
                    np.hstack((self.hand_high, obj_high, obj_high, np.ones(multitask_num))),
=======
                np.hstack((self.hand_low, obj_low, goal_low, np.zeros(multitask_num))),
                np.hstack((self.hand_high, obj_high, goal_high, np.zeros(multitask_num))),
>>>>>>> 17468383
            )
        self.reset()


    def get_goal(self):
        return {
            'state_desired_goal': self._state_goal,
    }

    @property
    def model_name(self):     

        return get_asset_full_path('sawyer_xyz/sawyer_stick_obj.xml')
        #return get_asset_full_path('sawyer_xyz/pickPlace_fox.xml')

    def viewer_setup(self):
        # top view
        # self.viewer.cam.trackbodyid = 0
        # self.viewer.cam.lookat[0] = 0
        # self.viewer.cam.lookat[1] = 1.0
        # self.viewer.cam.lookat[2] = 0.5
        # self.viewer.cam.distance = 0.6
        # self.viewer.cam.elevation = -45
        # self.viewer.cam.azimuth = 270
        # self.viewer.cam.trackbodyid = -1
        # side view
        self.viewer.cam.trackbodyid = 0
        self.viewer.cam.lookat[0] = 0.4
        self.viewer.cam.lookat[1] = 0.75
        self.viewer.cam.lookat[2] = 0.4
        self.viewer.cam.distance = 0.4
        self.viewer.cam.elevation = -55
        self.viewer.cam.azimuth = 180
        self.viewer.cam.trackbodyid = -1

    def step(self, action):
        # self.set_xyz_action_rot(action[:7])
        if self.if_render:
            self.render()
        if self.rotMode == 'euler':
            action_ = np.zeros(7)
            action_[:3] = action[:3]
            action_[3:] = euler2quat(action[3:6])
            self.set_xyz_action_rot(action_)
        elif self.rotMode == 'fixed':
            self.set_xyz_action(action[:3])
        elif self.rotMode == 'rotz':
            self.set_xyz_action_rotz(action[:4])
        else:
            self.set_xyz_action_rot(action[:7])
        self.do_simulation([action[-1], -action[-1]])
        # The marker seems to get reset every time you do a simulation
        self._set_goal_marker(self._state_goal)
        ob = self._get_obs()
        obs_dict = self._get_obs_dict()
        reward , reachRew, reachDist, pickRew, pullRew , pullDist, placeDist = self.compute_reward(action, obs_dict, mode = self.rewMode)
        self.curr_path_length +=1
        if self.curr_path_length == self.max_path_length:
            done = True
        else:
            done = False
        return ob, reward, done, {'reachDist': reachDist, 'pickRew':pickRew, 'epRew' : reward, 'goalDist': placeDist, 'success': float(placeDist <= 0.08)}
   
    def _get_obs(self):
        hand = self.get_endeff_pos()
        stickPos = self.get_body_com('stick').copy()
        objPos =  self.data.site_xpos[self.model.site_name2id('insertion')]
        flat_obs = np.concatenate((hand, stickPos))
        
        # WARNING: goal is still not provided as an observation, instead we are providing object position.
        if self.obs_type == 'with_goal_and_id':
            return np.concatenate([
                    flat_obs,
                    objPos,
                    self._state_goal_idx
                ])
        elif self.obs_type == 'with_goal':
            return np.concatenate([
                    flat_obs,
<<<<<<< HEAD
                    objPos,#self._state_goal,
=======
                    objPos
>>>>>>> 17468383
                ])
        elif self.obs_type == 'plain':
            return np.concatenate([flat_obs, objPos])  # TODO ZP do we need the concat?
        else:
            return np.concatenate([flat_obs, objPos, self._state_goal_idx])

    def _get_obs_dict(self):
        hand = self.get_endeff_pos()
        stickPos = self.get_body_com('stick').copy()
        objPos =  self.data.site_xpos[self.model.site_name2id('insertion')]
        flat_obs = np.concatenate((hand, stickPos, objPos))
        return dict(
            state_observation=flat_obs,
            state_desired_goal=self._state_goal,
            state_achieved_goal=objPos,
        )

    def _get_info(self):
        pass
    
    def _set_goal_marker(self, goal):
        """
        This should be use ONLY for visualization. Use self._state_goal for
        logging, learning, etc.
        """
        self.data.site_xpos[self.model.site_name2id('goal')] = (
            goal[:3]
        )

    def _set_objCOM_marker(self):
        """
        This should be use ONLY for visualization. Use self._state_goal for
        logging, learning, etc.
        """
        objPos =  self.data.get_geom_xpos('handle')
        self.data.site_xpos[self.model.site_name2id('objSite')] = (
            objPos
        )
    

    def _set_obj_xyz_quat(self, pos, angle):
        quat = Quaternion(axis = [0,0,1], angle = angle).elements
        qpos = self.data.qpos.flat.copy()
        qvel = self.data.qvel.flat.copy()
        qpos[9:12] = pos.copy()
        qpos[12:16] = quat.copy()
        qvel[9:15] = 0
        self.set_state(qpos, qvel)


    def _set_stick_xyz(self, pos):
        qpos = self.data.qpos.flat.copy()
        qvel = self.data.qvel.flat.copy()
        qpos[9:12] = pos.copy()
        qvel[9:15] = 0
        self.set_state(qpos, qvel)

    def _set_obj_xyz(self, pos):
        qpos = self.data.qpos.flat.copy()
        qvel = self.data.qvel.flat.copy()
        qpos[16:18] = pos.copy()
        qvel[16:18] = 0
        self.set_state(qpos, qvel)


    def sample_task(self):
        task_idx = np.random.randint(0, self.num_tasks)
        return self.tasks[task_idx]


    def reset_model(self):
        self._reset_hand()
        task = self.sample_task()
        self.obj_init_pos = np.array([0.2, 0.69, 0.04])
        self.obj_init_qpos = np.array([0., 0.09])
        self.stick_init_pos = task['stick_init_pos']
        self.stickHeight = self.get_body_com('stick').copy()[2]
        self.heightTarget = self.stickHeight + self.liftThresh
        self._state_goal = np.array([0.2, 0.4, self.stick_init_pos[-1]])
        if self.random_init:
            goal_pos = np.random.uniform(
                self.obj_space.low,
                self.obj_space.high,
                size=(self.obj_space.low.size),
            )
            while np.linalg.norm(goal_pos[:2] - np.array(self.obj_init_pos)[:2]) < 0.1:
                goal_pos = np.random.uniform(
                    self.obj_space.low,
                    self.obj_space.high,
                    size=(self.obj_space.low.size),
                )
            self.stick_init_pos = np.concatenate((goal_pos[:2], [self.stick_init_pos[-1]]))
            # self.obj_init_qpos = goal_pos[-2:]
        self._set_goal_marker(self._state_goal)
        self._set_stick_xyz(self.stick_init_pos)
        self._set_obj_xyz(self.obj_init_qpos)
        self.obj_init_pos = self.get_body_com('object').copy()
        #self._set_obj_xyz_quat(self.obj_init_pos, self.obj_init_angle)
        self.maxPullDist = np.linalg.norm(self.obj_init_pos[:2] - self._state_goal[:-1])
        self.maxPlaceDist = np.linalg.norm(np.array([self.obj_init_pos[0], self.obj_init_pos[1], self.heightTarget]) - np.array(self.stick_init_pos)) + self.heightTarget
        self.curr_path_length = 0
        #Can try changing this
        return self._get_obs()

    def _reset_hand(self):
        for _ in range(10):
            self.data.set_mocap_pos('mocap', self.hand_init_pos)
            self.data.set_mocap_quat('mocap', np.array([1, 0, 1, 0]))
            self.do_simulation([-1,1], self.frame_skip)
            #self.do_simulation(None, self.frame_skip)
        rightFinger, leftFinger = self.get_site_pos('rightEndEffector'), self.get_site_pos('leftEndEffector')
        self.init_fingerCOM  =  (rightFinger + leftFinger)/2
        self.pickCompleted = False

    def get_site_pos(self, siteName):
        _id = self.model.site_names.index(siteName)
        return self.data.site_xpos[_id].copy()

    def compute_rewards(self, actions, obsBatch):
        #Required by HER-TD3
        assert isinstance(obsBatch, dict) == True
        obsList = obsBatch['state_observation']
        rewards = [self.compute_reward(action, obs)[0] for  action, obs in zip(actions, obsList)]
        return np.array(rewards)

    def compute_reward(self, actions, obs, mode='orig'):
        if isinstance(obs, dict): 
            obs = obs['state_observation']

        stickPos = obs[3:6]
        objPos = obs[6:9]

        rightFinger, leftFinger = self.get_site_pos('rightEndEffector'), self.get_site_pos('leftEndEffector')
        fingerCOM  =  (rightFinger + leftFinger)/2

        heightTarget = self.heightTarget
        pullGoal = self._state_goal[:-1]

        pullDist = np.linalg.norm(objPos[:2] - pullGoal)
        placeDist = np.linalg.norm(stickPos - objPos)
        reachDist = np.linalg.norm(stickPos - fingerCOM)

        def reachReward():
            reachRew = -reachDist# + min(actions[-1], -1)/50
            reachDistxy = np.linalg.norm(stickPos[:-1] - fingerCOM[:-1])
            zRew = np.linalg.norm(fingerCOM[-1] - self.init_fingerCOM[-1])
            reachRew = -reachDist
            #incentive to close fingers when reachDist is small
            if reachDist < 0.05:
                reachRew = -reachDist + max(actions[-1],0)/50
            return reachRew , reachDist

        def pickCompletionCriteria():
            tolerance = 0.01
            if stickPos[2] >= (heightTarget- tolerance):
                return True
            else:
                return False

        if pickCompletionCriteria():
            self.pickCompleted = True


        def objDropped():
            return (stickPos[2] < (self.stickHeight + 0.005)) and (pullDist >0.02) and (reachDist > 0.02) 
            # Object on the ground, far away from the goal, and from the gripper
            #Can tweak the margin limits
       
        def objGrasped(thresh = 0):
            sensorData = self.data.sensordata
            return (sensorData[0]>thresh) and (sensorData[1]> thresh)

        def orig_pickReward():       
            # hScale = 50
            hScale = 100
            if self.pickCompleted and not(objDropped()):
                return hScale*heightTarget
            # elif (reachDist < 0.1) and (stickPos[2]> (self.stickHeight + 0.005)) :
            elif (reachDist < 0.1) and (stickPos[2]> (self.stickHeight + 0.005)) :
                return hScale* min(heightTarget, stickPos[2])
            else:
                return 0

        def general_pickReward():
            hScale = 50
            if self.pickCompleted and objGrasped():
                return hScale*heightTarget
            elif objGrasped() and (stickPos[2]> (self.stickHeight + 0.005)):
                return hScale* min(heightTarget, stickPos[2])
            else:
                return 0

        def pullReward():
            # c1 = 1000 ; c2 = 0.03 ; c3 = 0.003
            c1 = 1000 ; c2 = 0.01 ; c3 = 0.001
            if mode == 'general':
                cond = self.pickCompleted and objGrasped()
            else:
                cond = self.pickCompleted and (reachDist < 0.1) and not(objDropped())
            if cond:
                pullRew = 1000*(self.maxPlaceDist - placeDist) + c1*(np.exp(-(placeDist**2)/c2) + np.exp(-(placeDist**2)/c3))
                if placeDist < 0.05:
                    pullRew += 1000*(self.maxPullDist - pullDist) + c1*(np.exp(-(pullDist**2)/c2) + np.exp(-(pullDist**2)/c3))
                pullRew = max(pullRew,0)
                return [pullRew , pullDist, placeDist]
            else:
                return [0 , pullDist, placeDist]

        reachRew, reachDist = reachReward()
        if mode == 'general':
            pickRew = general_pickReward()
        else:
            pickRew = orig_pickReward()
        pullRew , pullDist, placeDist = pullReward()
        assert ((pullRew >=0) and (pickRew>=0))
        reward = reachRew + pickRew + pullRew
        return [reward, reachRew, reachDist, pickRew, pullRew, pullDist, placeDist] 

    def get_diagnostics(self, paths, prefix=''):
        statistics = OrderedDict()
        return statistics

    def log_diagnostics(self, paths = None, logger = None):
        pass<|MERGE_RESOLUTION|>--- conflicted
+++ resolved
@@ -100,13 +100,8 @@
         self.goal_space = Box(np.array(goal_low)[:2], np.array(goal_high)[:2])
         if not multitask and self.obs_type == 'with_goal_id':
             self.observation_space = Box(
-<<<<<<< HEAD
                     np.hstack((self.hand_low, obj_low, obj_low, np.zeros(len(tasks)))),
                     np.hstack((self.hand_high, obj_high,  obj_high, np.ones(len(tasks)))),
-=======
-                np.hstack((self.hand_low, obj_low, np.zeros(len(tasks)))),
-                np.hstack((self.hand_high, obj_high, np.ones(len(tasks)))),
->>>>>>> 17468383
             )
         elif not multitask and self.obs_type == 'plain':
             self.observation_space = Box(
@@ -118,20 +113,10 @@
                     np.hstack((self.hand_low, obj_low, obj_low)),
                     np.hstack((self.hand_high, obj_high,  obj_high)),
             )
-        elif not multitask and self.obs_type == 'with_goal':
+        else:
             self.observation_space = Box(
-                np.hstack((self.hand_low, obj_low, goal_low)),
-                np.hstack((self.hand_high, obj_high, goal_high)),
-            )
-        else:
-            self.observation_space = Box(
-<<<<<<< HEAD
                     np.hstack((self.hand_low, obj_low, obj_low, np.zeros(multitask_num))),
                     np.hstack((self.hand_high, obj_high, obj_high, np.ones(multitask_num))),
-=======
-                np.hstack((self.hand_low, obj_low, goal_low, np.zeros(multitask_num))),
-                np.hstack((self.hand_high, obj_high, goal_high, np.zeros(multitask_num))),
->>>>>>> 17468383
             )
         self.reset()
 
@@ -211,11 +196,7 @@
         elif self.obs_type == 'with_goal':
             return np.concatenate([
                     flat_obs,
-<<<<<<< HEAD
-                    objPos,#self._state_goal,
-=======
                     objPos
->>>>>>> 17468383
                 ])
         elif self.obs_type == 'plain':
             return np.concatenate([flat_obs, objPos])  # TODO ZP do we need the concat?
