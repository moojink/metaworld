--- conflicted
+++ resolved
@@ -2,6 +2,7 @@
 import numpy as np
 from multiworld.envs.mujoco.mujoco_env import MujocoEnv
 from gym.spaces import Box, Dict
+from multiworld.envs.mujoco.sawyer_reach_torque.generate_goal_data_set import generate_goal_data_set
 from multiworld.core.serializable import Serializable
 from multiworld.core.multitask_env import MultitaskEnv
 from multiworld.envs.env_util import get_stat_in_paths, \
@@ -22,6 +23,13 @@
                  indicator_threshold=.05,
                  goal_low=None,
                  goal_high=None,
+                 use_goal_caching=False,
+                 cached_goal_generation_function=generate_goal_data_set,
+                 num_cached_goals=100,
+                 cached_goal_keys=('desired_goal', 'joint_desired_goal'),
+                 goal_sizes=(3, 7),
+                 obs_to_goal_fctns=None,
+                 observation_keys=('state_observation', 'state_observation')
                  ):
         self.quick_init(locals())
         MultitaskEnv.__init__(self)
@@ -61,14 +69,33 @@
             ('state_desired_goal', self.goal_space),
             ('state_achieved_goal', self.achieved_goal_space),
         ])
+        self.use_goal_caching=use_goal_caching
+        self.num_cached_goals = num_cached_goals
         self.fix_goal = fix_goal
         self.fixed_goal = np.array(fixed_goal)
         self.use_safety_box=use_safety_box
         self.prev_qpos = self.init_angles.copy()
         self.reward_type = reward_type
         self.indicator_threshold = indicator_threshold
+        if self.use_goal_caching:
+            goal_generation_dict = dict()
+            if obs_to_goal_fctns is None:
+                obs_to_goal_fctns = [
+                    lambda x: x[-3:],
+                    lambda x:x[:7]
+                ]
+            for goal_key, goal_size, obs_to_goal_fctn, obs_key in zip(cached_goal_keys, goal_sizes, obs_to_goal_fctns,
+                                                                      observation_keys):
+                goal_generation_dict[goal_key] = [goal_size, obs_to_goal_fctn, obs_key]
+            self._state_goal=np.zeros(3)
+            self._goal_angles = np.zeros(7)
+            self.goals = cached_goal_generation_function(self, goal_generation_dict=goal_generation_dict,
+                                                         num_goals=self.num_cached_goals)
+            self.goals['state_desired_goal'] = self.goals['desired_goal']
         goal = self.sample_goal()
         self._state_goal = goal['state_desired_goal']
+        if self.use_goal_caching:
+            self._goal_angles = goal['joint_desired_goal']
         self.reset()
 
     @property
@@ -151,29 +178,37 @@
 
     def _get_info(self):
         hand_distance = np.linalg.norm(self._state_goal - self.get_endeff_pos())
-        return dict(
-            hand_distance=hand_distance,
-            hand_success=float(hand_distance < self.indicator_threshold),
-        )
+        if self.use_goal_caching:
+            info =  dict(
+                hand_distance=hand_distance,
+                hand_success=float(hand_distance < self.indicator_threshold),
+            )
+            abs_angle_dist = self.compute_angle_difference(self._goal_angles, self._get_env_obs()[:7])
+            for i in range(7):
+                info['Joint Angle Difference Dim '+str(i+1)] = abs_angle_dist[i]
+            return info
+        else:
+            return dict(
+                hand_distance=hand_distance,
+                hand_success=float(hand_distance < self.indicator_threshold),
+            )
+
+    def compute_angle_difference(self, angles1, angles2):
+        angles1 = angles1 % (2*np.pi)
+        angles2 = angles2 % (2*np.pi)
+        deltas = np.abs(angles1 - angles2)
+        differences = np.minimum(2 * np.pi - deltas, deltas)
+        return differences
 
     def get_endeff_pos(self):
         return self.data.body_xpos[self.endeff_id].copy()
 
-<<<<<<< HEAD
-    def reset(self):
-=======
     def reset_model(self):
->>>>>>> 15bfdd69
         angles = self.data.qpos.copy()
         velocities = self.data.qvel.copy()
         angles[:] = self.init_angles
         velocities[:] = 0
         self.set_state(angles.flatten(), velocities.flatten())
-<<<<<<< HEAD
-        goal = self.sample_goal()
-        self._state_goal = goal['state_desired_goal']
-        self.set_goal_xyz(self._state_goal)
-=======
         self.sim.forward()
         self.prev_qpos = self.data.qpos.copy()
 
@@ -183,7 +218,6 @@
         self._state_goal = goal['state_desired_goal']
         if self.use_goal_caching:
             self._goal_angles = goal['joint_desired_goal']
->>>>>>> 15bfdd69
         self.sim.forward()
         self.prev_qpos=self.data.qpos.copy()
         return self._get_obs()
@@ -202,6 +236,21 @@
 
     def get_diagnostics(self, paths, prefix=''):
         statistics = OrderedDict()
+        if self.use_goal_caching:
+            for stat_name in ['Joint Angle Difference Dim '+str(i+1) for i in range(7)]:
+                stat_name = stat_name
+                stat = get_stat_in_paths(paths, 'env_infos', stat_name)
+                statistics.update(create_stats_ordered_dict(
+                    '%s%s' % (prefix, stat_name),
+                    stat,
+                    always_show_all_stats=True,
+                ))
+                statistics.update(create_stats_ordered_dict(
+                    'Final %s%s' % (prefix, stat_name),
+                    [s[-1] for s in stat],
+                    always_show_all_stats=True,
+                ))
+
         for stat_name in [
             'hand_distance',
             'hand_success',
@@ -234,6 +283,13 @@
         }
 
     def sample_goals(self, batch_size):
+        if self.use_goal_caching:
+            idxs = np.random.randint(0, self.num_cached_goals, batch_size)
+            return {
+                'desired_goal':self.goals['desired_goal'][idxs],
+                'state_desired_goal':self.goals['state_desired_goal'][idxs],
+                'joint_desired_goal':self.goals['joint_desired_goal'][idxs],
+            }
         if self.fix_goal:
             goals = np.repeat(
                 self.fixed_goal.copy()[None],
@@ -266,7 +322,7 @@
         return r
 
     def set_to_goal(self, goal):
-        raise NotImplementedError()
+        pass
 
     def get_env_state(self):
         joint_state = self.sim.get_state()
